<!--
   Copyright (c) 2018, 2020, Oracle and/or its affiliates. All rights reserved.
   Licensed under the Universal Permissive License v 1.0 as shown at http://oss.oracle.com/licenses/upl.
-->
<html>
  <head>
    <title>JDK Mission Control Plug-ins</title>
  </head>

  <body>

    <style type="text/css">
      <!--
        body
        {
          margin: 0px;
          padding: 0px;
          font-family: Helvetica, Arial, Verdana, sans-serif;
          font-size: 12px;
          background-color: #FFFFFF;
        }
        a:link,a:visited
        {
		  color: #CC0000;
		  font-size: 12px;
		  text-decoration: none;
	    }
        a:active,a:hover
        {
		  color: #CC0000;
		  font-size: 12px;
		  text-decoration: underline;
	    }
        .body-text
        {
          padding-left: 15px;
          padding-right: 15px;
          padding-bottom: 20px;
          font-family: Helvetica, Arial, Verdana, sans-serif;
          font-size: 12px;
          color: #000000;
          vertical-align: top
        }
        .section-header
        {
          font-family: Helvetica, Arial, Verdana, sans-serif;
          font-size: 16px;
          color: #000000
        }
        .bannerlogo
        {
          padding-left: 6px;
        }
        .bannertitle
        {
          padding-top: 6px;
          padding-left: 15px;
          font-family: Arial, Helvetica, sans-serif;
          font-size: 24px;
          color: #ED1C24;
          letter-spacing: -1px;
          line-height: 22px;
        }
        .superscript
        {
          vertical-align: super;
          font-size: 12px;
        }
        .footer
        {
          padding: 20px;
          font-family: Helvetica, Arial, Verdana, sans-serif;
          font-size: 10px;
          color: #000000;
          text-align: center
        }
      -->
    </style>

    <table cellpadding="0" cellspacing="0" border="0" width="760">

      <tr>
        <td>
          <table cellpadding="0" cellspacing="0" border="0" width="100%">
            <tr>
              <td>
                <div class="bannertitle">JDK Mission Control Plug-ins</div><br>
              </td>
            </tr>
          </table>
        </td>
      </tr>
      
      <tr>
        <td style="height: 20px; background-color: #FFFFFF;"></td>
      </tr>

      <tr>
        <td>
          <table cellpadding="0" cellspacing="0" border="0" width="100%">
            <tr>
              <td class="body-text" width="60%">

                <p>This update site provides a set of plugins that extend JDK Mission Control in various ways.</p>
                <p>These plug-ins are not considered part of the base JMC functionality.</p>
                
                <p class="section-header"><b>Key Features</b></p>

                <ul>
                  <li>Subscriptions tab for the Management Console.</li>
                  <li>Twitter plug-in support for the triggers Action in the Management Console.</li>	
                  <li>Flight Recorder plug-in for visualizing JavaFX pulse phases and input events.</li>
                  <li>Metadata plug-in for Flight Recorder.</li>
                  <li>Flight Recorder plug-in for visualizing G1 garbage collections.</li>
                </ul>

                <p class="section-header"><b>Requirements</b></p>

                <ul>
<<<<<<< HEAD
                  <li>Requires JDK Mission Control RCP Edition 8.1.1</li>
=======
                  <li>Requires JDK Mission Control RCP Edition 8.2.0</li>
>>>>>>> 00029999
                </ul>

                <center>
                  <br/>
                  <a href="images/screen-capture-01-large.png">
                    <img src="images/screen-capture-01-small.png" border="0"/><br/>
                    enlarge
                  </a>
                  <br/><br/><br/>
                </center>

              </td>
              <td width="1" bgcolor="#CCCCCC"></td>
              <td class="body-text">
                <b>Download and Install</b><br/>
				This update site should be accessed from within the RCP application.<br/>                
                <br/>
                
                <b>Prerequisites</b><br/>
                <img src="images/bullet-arrow-red.gif"/>
                <a href="https://www.oracle.com/technetwork/java/javaseproducts/mission-control/index.html">
                  JDK Mission Control
                </a>
                <br/>
				<br/>
                <b>Support</b><br/>
              	Plug-ins that are experimental are not supported, but you can always try asking in the forums.<br/>
                  
                <img src="images/bullet-arrow-red.gif"/>
                <a href="https://community.oracle.com/community/java/java_hotspot_virtual_machine/java_mission_control">
                  Newsgroup
                </a><br/>
              </td>
            </tr>
          </table>
        </td>
      </tr>

      <tr>
       <td class="footer">
          Copyright &copy; 1999, 2022, Oracle and/or its affiliates.<br>	  
          Oracle is a registered trademark of Oracle Corporation and/or its<br>
          affiliates. Other names may be trademarks of their respective owners.<br>
          Eclipse is a trademark of Eclipse Foundation, Inc.
        </td>
       </tr>
    </table>
    
  </body>
</html><|MERGE_RESOLUTION|>--- conflicted
+++ resolved
@@ -117,11 +117,7 @@
                 <p class="section-header"><b>Requirements</b></p>
 
                 <ul>
-<<<<<<< HEAD
-                  <li>Requires JDK Mission Control RCP Edition 8.1.1</li>
-=======
                   <li>Requires JDK Mission Control RCP Edition 8.2.0</li>
->>>>>>> 00029999
                 </ul>
 
                 <center>
