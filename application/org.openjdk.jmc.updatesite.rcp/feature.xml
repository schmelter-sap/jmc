<?xml version="1.0" encoding="UTF-8"?>
<!--   
   Copyright (c) 2018, Oracle and/or its affiliates. All rights reserved.
   
   DO NOT ALTER OR REMOVE COPYRIGHT NOTICES OR THIS FILE HEADER.
   
   The contents of this file are subject to the terms of either the Universal Permissive License 
   v 1.0 as shown at http://oss.oracle.com/licenses/upl
   
   or the following license:
   
   Redistribution and use in source and binary forms, with or without modification, are permitted
   provided that the following conditions are met:
   
   1. Redistributions of source code must retain the above copyright notice, this list of conditions
   and the following disclaimer.
   
   2. Redistributions in binary form must reproduce the above copyright notice, this list of
   conditions and the following disclaimer in the documentation and/or other materials provided with
   the distribution.
   
   3. Neither the name of the copyright holder nor the names of its contributors may be used to
   endorse or promote products derived from this software without specific prior written permission.
   
   THIS SOFTWARE IS PROVIDED BY THE COPYRIGHT HOLDERS AND CONTRIBUTORS "AS IS" AND ANY EXPRESS OR
   IMPLIED WARRANTIES, INCLUDING, BUT NOT LIMITED TO, THE IMPLIED WARRANTIES OF MERCHANTABILITY AND
   FITNESS FOR A PARTICULAR PURPOSE ARE DISCLAIMED. IN NO EVENT SHALL THE COPYRIGHT HOLDER OR
   CONTRIBUTORS BE LIABLE FOR ANY DIRECT, INDIRECT, INCIDENTAL, SPECIAL, EXEMPLARY, OR CONSEQUENTIAL
   DAMAGES (INCLUDING, BUT NOT LIMITED TO, PROCUREMENT OF SUBSTITUTE GOODS OR SERVICES; LOSS OF USE,
   DATA, OR PROFITS; OR BUSINESS INTERRUPTION) HOWEVER CAUSED AND ON ANY THEORY OF LIABILITY,
   WHETHER IN CONTRACT, STRICT LIABILITY, OR TORT (INCLUDING NEGLIGENCE OR OTHERWISE) ARISING IN ANY
   WAY OUT OF THE USE OF THIS SOFTWARE, EVEN IF ADVISED OF THE POSSIBILITY OF SUCH DAMAGE.
-->
<feature
      id="org.openjdk.jmc.updatesite.rcp"
      label="JDK Mission Control Supported RCP Site"
<<<<<<< HEAD
      version="8.1.1.qualifier">
=======
      version="8.2.0.qualifier">
>>>>>>> 00029999

   <description>
      This is a release engineering internal &quot;feature&quot;. It just happen
to use the same file format as end user visible features. Its
sole purpose is to list the features that will be exported into
a p2 repository (a.k.a. update site), and provide a default name
for it (rarely seen). No other aspects of it will ever reach
end users. String externalization is NOT supported. Do NOT insert
copyright or other irrelevant stuff in here.
   </description>

   <includes
         id="org.openjdk.jmc.feature.rcp.update"
         version="0.0.0"/>

   <includes
         id="org.openjdk.jmc.feature.flightrecorder.ext.jfx"
         version="0.0.0"/>

   <includes
         id="org.openjdk.jmc.feature.flightrecorder.metadata"
         version="0.0.0"/>

   <includes
         id="org.openjdk.jmc.feature.jconsole"
         version="0.0.0"/>

   <includes
         id="org.openjdk.jmc.feature.console.ui.subscriptions"
         version="0.0.0"/>

   <includes
         id="org.openjdk.jmc.feature.twitter"
         version="0.0.0"/>

</feature><|MERGE_RESOLUTION|>--- conflicted
+++ resolved
@@ -34,11 +34,7 @@
 <feature
       id="org.openjdk.jmc.updatesite.rcp"
       label="JDK Mission Control Supported RCP Site"
-<<<<<<< HEAD
-      version="8.1.1.qualifier">
-=======
       version="8.2.0.qualifier">
->>>>>>> 00029999
 
    <description>
       This is a release engineering internal &quot;feature&quot;. It just happen
