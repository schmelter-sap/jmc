--- conflicted
+++ resolved
@@ -37,11 +37,7 @@
       version="1.0.0.qualifier"
       provider-name="%provider"
       license-feature="org.openjdk.jmc.feature.license"
-<<<<<<< HEAD
-      license-feature-version="8.0.1.qualifier">
-=======
       license-feature-version="8.1.0.qualifier">
->>>>>>> ef023e39
 
    <description url="%descriptionUrl">
       %description
