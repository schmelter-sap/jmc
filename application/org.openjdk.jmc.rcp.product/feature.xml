<?xml version="1.0" encoding="UTF-8"?>
<!--   
   Copyright (c) 2018, Oracle and/or its affiliates. All rights reserved.
   
   DO NOT ALTER OR REMOVE COPYRIGHT NOTICES OR THIS FILE HEADER.
   
   The contents of this file are subject to the terms of either the Universal Permissive License 
   v 1.0 as shown at http://oss.oracle.com/licenses/upl
   
   or the following license:
   
   Redistribution and use in source and binary forms, with or without modification, are permitted
   provided that the following conditions are met:
   
   1. Redistributions of source code must retain the above copyright notice, this list of conditions
   and the following disclaimer.
   
   2. Redistributions in binary form must reproduce the above copyright notice, this list of
   conditions and the following disclaimer in the documentation and/or other materials provided with
   the distribution.
   
   3. Neither the name of the copyright holder nor the names of its contributors may be used to
   endorse or promote products derived from this software without specific prior written permission.
   
   THIS SOFTWARE IS PROVIDED BY THE COPYRIGHT HOLDERS AND CONTRIBUTORS "AS IS" AND ANY EXPRESS OR
   IMPLIED WARRANTIES, INCLUDING, BUT NOT LIMITED TO, THE IMPLIED WARRANTIES OF MERCHANTABILITY AND
   FITNESS FOR A PARTICULAR PURPOSE ARE DISCLAIMED. IN NO EVENT SHALL THE COPYRIGHT HOLDER OR
   CONTRIBUTORS BE LIABLE FOR ANY DIRECT, INDIRECT, INCIDENTAL, SPECIAL, EXEMPLARY, OR CONSEQUENTIAL
   DAMAGES (INCLUDING, BUT NOT LIMITED TO, PROCUREMENT OF SUBSTITUTE GOODS OR SERVICES; LOSS OF USE,
   DATA, OR PROFITS; OR BUSINESS INTERRUPTION) HOWEVER CAUSED AND ON ANY THEORY OF LIABILITY,
   WHETHER IN CONTRACT, STRICT LIABILITY, OR TORT (INCLUDING NEGLIGENCE OR OTHERWISE) ARISING IN ANY
   WAY OUT OF THE USE OF THIS SOFTWARE, EVEN IF ADVISED OF THE POSSIBILITY OF SUCH DAMAGE.
-->
<feature
      id="org.openjdk.jmc.rcp.product"
      label="%name"
<<<<<<< HEAD
      version="8.0.1.qualifier"
=======
      version="8.1.0.qualifier"
>>>>>>> ef023e39
      provider-name="%provider">

   <description url="%descriptionUrl">
      %description
   </description>

   <copyright>
      %copyright
   </copyright>

   <includes
         id="org.openjdk.jmc.rcp.product.feature"
         version="0.0.0"/>
</feature><|MERGE_RESOLUTION|>--- conflicted
+++ resolved
@@ -34,11 +34,7 @@
 <feature
       id="org.openjdk.jmc.rcp.product"
       label="%name"
-<<<<<<< HEAD
-      version="8.0.1.qualifier"
-=======
       version="8.1.0.qualifier"
->>>>>>> ef023e39
       provider-name="%provider">
 
    <description url="%descriptionUrl">
