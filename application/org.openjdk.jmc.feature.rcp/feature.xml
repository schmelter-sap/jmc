--- conflicted
+++ resolved
@@ -34,17 +34,10 @@
 <feature
       id="org.openjdk.jmc.feature.rcp"
       label="%name"
-<<<<<<< HEAD
-      version="8.1.1.qualifier"
-      provider-name="%provider"
-      license-feature="org.openjdk.jmc.feature.license"
-      license-feature-version="8.1.1.qualifier">
-=======
       version="8.2.0.qualifier"
       provider-name="%provider"
       license-feature="org.openjdk.jmc.feature.license"
       license-feature-version="8.2.0.qualifier">
->>>>>>> 00029999
 
    <description url="%descriptionUrl">
       %description
