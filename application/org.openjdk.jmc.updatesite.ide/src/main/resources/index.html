<!DOCTYPE HTML PUBLIC "-//W3C//DTD HTML 4.01 Transitional//EN"
            "http://www.w3.org/TR/html4/loose.dtd">
<!--
   Copyright (c) 2018, 2022, Oracle and/or its affiliates. All rights reserved.
   Licensed under the Universal Permissive License v 1.0 as shown at http://oss.oracle.com/licenses/upl.
-->
<html>
  <head>
    <title>JDK Mission Control Plug-ins for Eclipse</title>
		<meta http-equiv="Content-Type" content="text/html;charset=iso-8859-1" >
		<link rel ="stylesheet" type="text/css" href="./stylesheet.css" title="Style"/>
  </head>
  
  <body>
  
    <table cellpadding="0" cellspacing="0" border="0" width="760">

      <tr>
        <td>
          <table cellpadding="0" cellspacing="0" border="0" width="100%">
            <tr>
              <td>
                <div class="bannertitle">JDK Mission Control Plug-ins for Eclipse</div><br>
              </td>              
            </tr>
          </table>
        </td>
      </tr>

      <tr>
        <td style="height: 20px; background-color: #FFFFFF;"></td>
      </tr>

      <tr>
        <td>
          <table cellpadding="0" cellspacing="0" border="0" width="100%">
            <tr>
              <td class="body-text" width="60%">

                <p>This update site provides a set of plug-ins for the Eclipse IDE designed to help develop, profile 
                and diagnose applications running on the Oracle&reg; Java HotSpot VM, and (as of JDK 11) OpenJDK.</p>

				<p>JDK Mission Control includes tools to monitor, manage and profile your Java application without 
				introducing the performance overhead normally associated with tools of this type. JDK Mission Control's low performance overhead 
				is a result of the tight integration with the HotSpot VM. Mission Control functionality is always available on-demand, and the 
				small performance overhead is only in effect while the tools are running. These properties make the JDK Mission Control tools 
				uniquely positioned to be used on systems running in production.</p>
				
				<p>This update site also includes plug-ins for the Eclipse IDE designed to either extend JDK Mission Control in various ways 
					or assist in developing such extensions.<p>

<<<<<<< HEAD
                <p><font color="#DE2516"><b>Version 8.1.1</b></font> is now available. It supports the HotSpot VM (Oracle JDK 8 and up, OpenJDK 11).
                For JRockit JVM support, use an Oracle&reg; JRockit Mission Control 4.x version.</p>

                <p><font color="#DE2516">Note that any prior versions of JMC <b>MUST BE UNINSTALLED</b> from Eclipse before installing JMC 8.1.1.</font></p>
=======
                <p><font color="#DE2516"><b>Version 8.2.0</b></font> is now available. It supports the HotSpot VM (Oracle JDK 8 and up, OpenJDK 11).
                For JRockit JVM support, use an Oracle&reg; JRockit Mission Control 4.x version.</p>

                <p><font color="#DE2516">Note that any prior versions of JMC <b>MUST BE UNINSTALLED</b> from Eclipse before installing JMC 8.2.0.</font></p>
>>>>>>> 00029999
                
                <p class="section-header"><b>Key Features</b></p>

                <ul>
                  <li>Supports JDK Flight Recorder.</li>
                  <li>Supports HotSpot VM, JDK 8 and later.</li>
                  <li>Supports OpenJDK 11 and later.</li>
                  <li>Integrates with the Eclipse IDE offering jump-to-source code from classes and methods.</li>
                  <li>Core plug-in set contains JMX console, JFR tooling and Heap memory usage analysis.</li>
                  <li>JConsole plug-in support for the Management Console.</li>
                  <li>Subscriptions tab for the Management Console.</li>
                  <li>Twitter plug-in support for the triggers Action in the Management Console.</li>
                  <li>Flight Recorder plug-in for visualizing JavaFX pulse phases and input events.</li>
                  <li>Metadata plug-in for Flight Recorder.</li>
                  <li>Flight Recorder plug-in for visualizing G1 garbage collections.</li>
                </ul>

                <p class="section-header"><b>Requirements</b></p>

                <ul>
                  <li>Requires Eclipse 4.20 or later.</li>
                  <li>Requires any previously installed versions of JMC 4.x, 5.x, 6.x or 7.x to be uninstalled before installing JMC 8.</li>
                  <li>Note that you need to run your Eclipse on a JDK (version 11 or above) installation for all features to work. For more information on this,
			please see the <a href="run-on-jdk-instructions/index.html">Run Eclipse on JDK HOWTO</a>.</li>
                </ul>

                <center>
                  <br>
                  <a href="images/screen-capture-01-large.png">
                    <img src="images/screen-capture-01-small.png" border="0" alt="JMC screenshot"><br>
                    enlarge
                  </a>
                  <br><br><br>
                </center>

              </td>
              <td width="1" bgcolor="#CCCCCC"></td>
              <td class="body-text">
                <b>What is new?</b><br>
<<<<<<< HEAD
                <font color="#DE2516"><b>Version 8.1.1</b></font> is now available. It supports the HotSpot VM and JDK Flight Recorder.<br><br>
=======
                <font color="#DE2516"><b>Version 8.2.0</b></font> is now available. It supports the HotSpot VM and JDK Flight Recorder.<br><br>
>>>>>>> 00029999
                <img src="images/bullet-arrow-red.gif" alt="Bullet">
                Release Notes can be found on the <a href="https://www.oracle.com/technetwork/java/javaseproducts/mission-control/index.html"> JDK Mission Control home page</a><br>
                
                <br>
                               
                <b>Download and Install</b><br>
                JDK Mission Control is available free of charge for development. 
                For more information, see the <a href="https://www.oracle.com/technetwork/java/javaseproducts/mission-control/index.html">JDK Mission Control home page</a>.<br><br>
                <img src="images/bullet-arrow-red.gif" alt="Bullet">
                <a href="update-site-instructions/index.html">
                  Use Update Site
                </a><br>
            
                
                <br>
                
                <b>Prerequisites</b><br>
                JDK Mission Control is a set of plug-ins for Eclipse 4.20 or later.<br><br>

                <img src="images/bullet-arrow-red.gif" alt="Bullet">
                <a href="http://www.eclipse.org/downloads/">
                  Eclipse IDE
                </a><br>

                <br>

                <b>Support</b><br>
                A newsgroup is available for posting questions about using JDK Mission Control. <!--Product
                failures and suggestions for enhancements can be reported directly to the development team by 
                using the bug reporting system.--><br><br>
                
                <img src="images/bullet-arrow-red.gif" alt="Bullet">
                <a href="https://community.oracle.com/community/java/java_hotspot_virtual_machine/java_mission_control">
                  Newsgroup
                </a><br>
                 
                <br>                                         
              </td>      
            </tr>
          </table>
        </td>
      </tr>

      <tr>
        <td class="footer">
          Copyright &copy; 1999, 2022, Oracle and/or its affiliates.<br>
          Oracle is a registered trademark of Oracle Corporation and/or its<br>
          affiliates. Other names may be trademarks of their respective owners.<br>
          Eclipse is a trademark of Eclipse Foundation, Inc.
        </td>
      </tr>

    </table>
  </body>

</html><|MERGE_RESOLUTION|>--- conflicted
+++ resolved
@@ -49,17 +49,10 @@
 				<p>This update site also includes plug-ins for the Eclipse IDE designed to either extend JDK Mission Control in various ways 
 					or assist in developing such extensions.<p>
 
-<<<<<<< HEAD
-                <p><font color="#DE2516"><b>Version 8.1.1</b></font> is now available. It supports the HotSpot VM (Oracle JDK 8 and up, OpenJDK 11).
-                For JRockit JVM support, use an Oracle&reg; JRockit Mission Control 4.x version.</p>
-
-                <p><font color="#DE2516">Note that any prior versions of JMC <b>MUST BE UNINSTALLED</b> from Eclipse before installing JMC 8.1.1.</font></p>
-=======
                 <p><font color="#DE2516"><b>Version 8.2.0</b></font> is now available. It supports the HotSpot VM (Oracle JDK 8 and up, OpenJDK 11).
                 For JRockit JVM support, use an Oracle&reg; JRockit Mission Control 4.x version.</p>
 
                 <p><font color="#DE2516">Note that any prior versions of JMC <b>MUST BE UNINSTALLED</b> from Eclipse before installing JMC 8.2.0.</font></p>
->>>>>>> 00029999
                 
                 <p class="section-header"><b>Key Features</b></p>
 
@@ -99,11 +92,7 @@
               <td width="1" bgcolor="#CCCCCC"></td>
               <td class="body-text">
                 <b>What is new?</b><br>
-<<<<<<< HEAD
-                <font color="#DE2516"><b>Version 8.1.1</b></font> is now available. It supports the HotSpot VM and JDK Flight Recorder.<br><br>
-=======
                 <font color="#DE2516"><b>Version 8.2.0</b></font> is now available. It supports the HotSpot VM and JDK Flight Recorder.<br><br>
->>>>>>> 00029999
                 <img src="images/bullet-arrow-red.gif" alt="Bullet">
                 Release Notes can be found on the <a href="https://www.oracle.com/technetwork/java/javaseproducts/mission-control/index.html"> JDK Mission Control home page</a><br>
                 
