--- conflicted
+++ resolved
@@ -39,11 +39,7 @@
           facility. The following URL functions as an update site. Novice users can follow
           the step-by-step instructions.<br><br>
           
-<<<<<<< HEAD
-          <b>http://download.oracle.com/technology/products/missioncontrol/updatesites/openjdk/8.1.1/eclipse/</b><br><br>
-=======
           <b>http://download.oracle.com/technology/products/missioncontrol/updatesites/openjdk/8.2.0/eclipse/</b><br><br>
->>>>>>> 00029999
 
           <p class="section-header"><b>Step-by-Step Instructions</b></p>
           
@@ -80,11 +76,7 @@
                 <ol start="2">
                   <li>
                     <p>Fill in the following URL in the <b>Work with:</b> text field:</p>
-<<<<<<< HEAD
-                        <p><b>https://download.oracle.com/technology/products/missioncontrol/updatesites/openjdk/8.1.1/eclipse/</b></p>
-=======
                         <p><b>https://download.oracle.com/technology/products/missioncontrol/updatesites/openjdk/8.2.0/eclipse/</b></p>
->>>>>>> 00029999
                         <p>Press the return key.</p>
                   </li>
                 </ol>
