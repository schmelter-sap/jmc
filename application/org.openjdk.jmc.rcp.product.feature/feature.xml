<?xml version="1.0" encoding="UTF-8"?>
<!--   
   Copyright (c) 2018, Oracle and/or its affiliates. All rights reserved.
   
   DO NOT ALTER OR REMOVE COPYRIGHT NOTICES OR THIS FILE HEADER.
   
   The contents of this file are subject to the terms of either the Universal Permissive License 
   v 1.0 as shown at http://oss.oracle.com/licenses/upl
   
   or the following license:
   
   Redistribution and use in source and binary forms, with or without modification, are permitted
   provided that the following conditions are met:
   
   1. Redistributions of source code must retain the above copyright notice, this list of conditions
   and the following disclaimer.
   
   2. Redistributions in binary form must reproduce the above copyright notice, this list of
   conditions and the following disclaimer in the documentation and/or other materials provided with
   the distribution.
   
   3. Neither the name of the copyright holder nor the names of its contributors may be used to
   endorse or promote products derived from this software without specific prior written permission.
   
   THIS SOFTWARE IS PROVIDED BY THE COPYRIGHT HOLDERS AND CONTRIBUTORS "AS IS" AND ANY EXPRESS OR
   IMPLIED WARRANTIES, INCLUDING, BUT NOT LIMITED TO, THE IMPLIED WARRANTIES OF MERCHANTABILITY AND
   FITNESS FOR A PARTICULAR PURPOSE ARE DISCLAIMED. IN NO EVENT SHALL THE COPYRIGHT HOLDER OR
   CONTRIBUTORS BE LIABLE FOR ANY DIRECT, INDIRECT, INCIDENTAL, SPECIAL, EXEMPLARY, OR CONSEQUENTIAL
   DAMAGES (INCLUDING, BUT NOT LIMITED TO, PROCUREMENT OF SUBSTITUTE GOODS OR SERVICES; LOSS OF USE,
   DATA, OR PROFITS; OR BUSINESS INTERRUPTION) HOWEVER CAUSED AND ON ANY THEORY OF LIABILITY,
   WHETHER IN CONTRACT, STRICT LIABILITY, OR TORT (INCLUDING NEGLIGENCE OR OTHERWISE) ARISING IN ANY
   WAY OUT OF THE USE OF THIS SOFTWARE, EVEN IF ADVISED OF THE POSSIBILITY OF SUCH DAMAGE.
-->
<feature
      id="org.openjdk.jmc.rcp.product.feature"
      label="%name"
<<<<<<< HEAD
      version="8.0.1.qualifier"
      provider-name="%provider"
      license-feature="org.openjdk.jmc.feature.license"
      license-feature-version="8.0.1.qualifier">
=======
      version="8.1.0.qualifier"
      provider-name="%provider"
      license-feature="org.openjdk.jmc.feature.license"
      license-feature-version="8.1.0.qualifier">
>>>>>>> ef023e39

   <description url="%descriptionUrl">
      %description
   </description>

   <copyright>
      %copyright
   </copyright>

   <includes
         id="org.openjdk.jmc.feature.rcp"
         version="0.0.0"/>

   <includes
         id="org.openjdk.jmc.feature.rcp.update"
         version="0.0.0"/>

</feature><|MERGE_RESOLUTION|>--- conflicted
+++ resolved
@@ -34,17 +34,10 @@
 <feature
       id="org.openjdk.jmc.rcp.product.feature"
       label="%name"
-<<<<<<< HEAD
-      version="8.0.1.qualifier"
-      provider-name="%provider"
-      license-feature="org.openjdk.jmc.feature.license"
-      license-feature-version="8.0.1.qualifier">
-=======
       version="8.1.0.qualifier"
       provider-name="%provider"
       license-feature="org.openjdk.jmc.feature.license"
       license-feature-version="8.1.0.qualifier">
->>>>>>> ef023e39
 
    <description url="%descriptionUrl">
       %description
