--- conflicted
+++ resolved
@@ -34,19 +34,11 @@
 <feature
       id="org.openjdk.jmc.feature.core"
       label="%name"
-<<<<<<< HEAD
-      version="8.0.1.qualifier"
-      provider-name="%provider"
-      plugin="org.openjdk.jmc.ui"
-      license-feature="org.openjdk.jmc.feature.license"
-      license-feature-version="8.0.1.qualifier">
-=======
       version="8.1.0.qualifier"
       provider-name="%provider"
       plugin="org.openjdk.jmc.ui"
       license-feature="org.openjdk.jmc.feature.license"
       license-feature-version="8.1.0.qualifier">
->>>>>>> ef023e39
 
    <description url="%descriptionUrl">
       %description
