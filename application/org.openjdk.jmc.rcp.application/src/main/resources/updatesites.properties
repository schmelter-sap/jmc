#
#  Copyright (c) 2018, 2021, Oracle and/or its affiliates. All rights reserved.
#
#  DO NOT ALTER OR REMOVE COPYRIGHT NOTICES OR THIS FILE HEADER.
#
#  The contents of this file are subject to the terms of either the Universal Permissive License 
#  v 1.0 as shown at http://oss.oracle.com/licenses/upl
#   
#  or the following license:
#   
#  Redistribution and use in source and binary forms, with or without modification, are permitted
#  provided that the following conditions are met:
#   
#  1. Redistributions of source code must retain the above copyright notice, this list of conditions
#  and the following disclaimer.
#   
#  2. Redistributions in binary form must reproduce the above copyright notice, this list of
#  conditions and the following disclaimer in the documentation and/or other materials provided with
#  the distribution.
#   
#  3. Neither the name of the copyright holder nor the names of its contributors may be used to
#  endorse or promote products derived from this software without specific prior written permission.
#
#  THIS SOFTWARE IS PROVIDED BY THE COPYRIGHT HOLDERS AND CONTRIBUTORS "AS IS" AND ANY EXPRESS OR
#  IMPLIED WARRANTIES, INCLUDING, BUT NOT LIMITED TO, THE IMPLIED WARRANTIES OF MERCHANTABILITY AND
#  FITNESS FOR A PARTICULAR PURPOSE ARE DISCLAIMED. IN NO EVENT SHALL THE COPYRIGHT HOLDER OR
#  CONTRIBUTORS BE LIABLE FOR ANY DIRECT, INDIRECT, INCIDENTAL, SPECIAL, EXEMPLARY, OR CONSEQUENTIAL
#  DAMAGES (INCLUDING, BUT NOT LIMITED TO, PROCUREMENT OF SUBSTITUTE GOODS OR SERVICES; LOSS OF USE,
#  DATA, OR PROFITS; OR BUSINESS INTERRUPTION) HOWEVER CAUSED AND ON ANY THEORY OF LIABILITY,
#  WHETHER IN CONTRACT, STRICT LIABILITY, OR TORT (INCLUDING NEGLIGENCE OR OTHERWISE) ARISING IN ANY
#  WAY OUT OF THE USE OF THIS SOFTWARE, EVEN IF ADVISED OF THE POSSIBILITY OF SUCH DAMAGE.
#

# To use with file with JMC, use -Dorg.openjdk.jmc.updatesites.properties=<location of file>

<<<<<<< HEAD
# "{0}" will be replaced by the version number of JDK Mission Control, e.g. "8.1.1"
=======
# "{0}" will be replaced by the version number of JDK Mission Control, e.g. "8.2.0"
>>>>>>> 00029999
# Add one or more properties on the form of:
# updatesite.<number from 0 and up>=<URL, possibly including {0} to represent the JMC version>
# Example:
# updatesite.0=http://www.example.org/missioncontrol/updatesites/{0}/rcp/<|MERGE_RESOLUTION|>--- conflicted
+++ resolved
@@ -33,11 +33,7 @@
 
 # To use with file with JMC, use -Dorg.openjdk.jmc.updatesites.properties=<location of file>
 
-<<<<<<< HEAD
-# "{0}" will be replaced by the version number of JDK Mission Control, e.g. "8.1.1"
-=======
 # "{0}" will be replaced by the version number of JDK Mission Control, e.g. "8.2.0"
->>>>>>> 00029999
 # Add one or more properties on the form of:
 # updatesite.<number from 0 and up>=<URL, possibly including {0} to represent the JMC version>
 # Example:
